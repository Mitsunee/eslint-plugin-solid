--- conflicted
+++ resolved
@@ -130,10 +130,7 @@
 | ✔ |  | [solid/jsx-uses-vars](docs/jsx-uses-vars.md) | Prevent variables used in JSX from being marked as unused. |
 | ✔ | 🔧 | [solid/no-destructure](docs/no-destructure.md) | Disallow destructuring props. In Solid, props must be used with property accesses (`props.foo`) to preserve reactivity. This rule only tracks destructuring in the parameter list. |
 | ✔ | 🔧 | [solid/no-innerhtml](docs/no-innerhtml.md) | Disallow usage of the innerHTML attribute, which can often lead to security vulnerabilities. |
-<<<<<<< HEAD
-=======
 | ✔ |  | [solid/no-proxy-apis](docs/no-proxy-apis.md) | Disallow usage of APIs that use ES6 Proxies, only to target environments that don't support them. |
->>>>>>> c20c14c2
 | ✔ | 🔧 | [solid/no-react-specific-props](docs/no-react-specific-props.md) | Disallow usage of React-specific `className`/`htmlFor` props, which were deprecated in v1.4.0. |
 | ✔ |  | [solid/no-unknown-namespaces](docs/no-unknown-namespaces.md) | Enforce using only Solid-specific namespaced attribute names (i.e. `'on:'` in `<div on:click={...} />`). |
 | ✔ | 🔧 | [solid/prefer-classlist](docs/prefer-classlist.md) | Enforce using the classlist prop over importing a classnames helper. The classlist prop accepts an object `{ [class: string]: boolean }` just like classnames. |
